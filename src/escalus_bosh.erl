%%%===================================================================
%%% @copyright (C) 2011-2012, Erlang Solutions Ltd.
%%% @doc Module abstracting TCP connection to XMPP server
%%% @end
%%%===================================================================

-module(escalus_bosh).
-behaviour(gen_server).
-behaviour(escalus_connection).

-include_lib("exml/include/exml_stream.hrl").
-include("escalus.hrl").
-include("escalus_xmlns.hrl").

%% Escalus transport callbacks
-export([connect/1,
         send/2,
         is_connected/1,
         upgrade_to_tls/1,
         use_zlib/1,
         reset_parser/1,
         stop/1,
         kill/1,
         set_filter_predicate/2,
         stream_start_req/1,
         stream_end_req/1,
         assert_stream_start/2,
         assert_stream_end/2]).

%% gen_server callbacks
-export([init/1,
         handle_call/3,
         handle_cast/2,
         handle_info/2,
         terminate/2,
         code_change/3]).

%% BOSH XML elements
-export([session_creation_body/2, session_creation_body/6,
         session_termination_body/2,
         empty_body/2, empty_body/3]).

%% Low level API
-export([send_raw/2,
         resend_raw/2,
         get_sid/1,
         get_rid/1,
         get_keepalive/1,
         set_keepalive/2,
         mark_as_terminated/1,
         pause/2,
         get_active/1,
         set_active/2,
         recv/1,
         get_requests/1,
         set_quickfail/2]).

-define(WAIT_FOR_SOCKET_CLOSE_TIMEOUT, 200).
-define(SERVER, ?MODULE).
-define(DEFAULT_WAIT, 60).
-define(MAX_CONCURRENT_REQUESTS, 2).

-record(state, {
          owner,
          url,
          parser,
          sid = nil,
          rid = nil,
          pending_requests,
          requests,
          pending_replies = [],
          waiting_requesters = [],
          keepalive = true,
          wait,
          active = true,
          replies = [],
          terminated = false,
          event_client,
          client,
          on_reply,
          filter_pred,
          quickfail = false
         }).

-type state() :: #state{}.
-type async_req() :: {Ref :: reference(), Rid :: integer(), ReqFun :: fun(() -> any())}.

%%%===================================================================
%%% API
%%%===================================================================

-spec connect([{atom(), any()}]) -> pid().
connect(Args) ->
    {ok, Pid} = gen_server:start_link(?MODULE, [Args, self()], []),
    Pid.

<<<<<<< HEAD
send(Pid, Elem) ->
    gen_server:call(Pid, {send, Elem}).

is_connected(Pid) ->
    erlang:is_process_alive(Pid).

reset_parser(Pid) ->
    gen_server:cast(Pid, reset_parser).

stop(Pid) ->
=======
-spec send(escalus:client(), exml:element()) -> ok.
send(#client{rcv_pid = Pid} = Socket, Elem) ->
    gen_server:call(Pid, {send, Socket, Elem}).

-spec is_connected(escalus:client()) -> boolean().
is_connected(#client{rcv_pid = Pid}) ->
    erlang:is_process_alive(Pid).

-spec reset_parser(escalus:client()) -> ok.
reset_parser(#client{rcv_pid = Pid}) ->
    gen_server:cast(Pid, reset_parser).

-spec stop(escalus:client()) -> ok | already_stopped.
stop(#client{rcv_pid = Pid}) ->
>>>>>>> 868afbb1
    try
        gen_server:call(Pid, stop)
    catch
        exit:{noproc, {gen_server, call, _}} ->
            already_stopped;
        exit:{normal, {gen_server, call, _}} ->
            already_stopped;
        exit:{timeout, {gen_server, call, _}} ->
            error({timeout, process_info(Pid, current_stacktrace),
                   process_info(Pid, messages), catch sys:get_state(Pid)})
    end.

<<<<<<< HEAD
kill(Pid) ->
    try
        mark_as_terminated(Pid),
        gen_server:call(Pid, stop)
    catch
        exit:{noproc, {gen_server, call, _}} ->
            already_stopped;
        exit:{normal, {gen_server, call, _}} ->
            already_stopped
    end.

upgrade_to_tls(_Client) ->
    error(not_supported).

use_zlib(_Client) ->
    error(not_supported).
=======
-spec kill(escalus:client()) -> ok.
kill(#client{} = Client) ->
    mark_as_terminated(Client),
    stop(Client).

-spec upgrade_to_tls(escalus:client(), list()) -> not_supported.
upgrade_to_tls(#client{} = _Conn, _Props) ->
    not_supported.

-spec use_zlib(escalus:client(), list()) -> not_supported.
use_zlib(#client{} = _Conn, _Props) ->
    not_supported.

-spec get_transport(escalus:client()) -> escalus:client().
get_transport(#client{rcv_pid = Pid}) ->
    gen_server:call(Pid, get_transport).
>>>>>>> 868afbb1

-spec set_filter_predicate(pid(), escalus_connection:filter_pred()) -> ok.
set_filter_predicate(Pid, Pred) ->
    gen_server:call(Pid, {set_filter_pred, Pred}).

%%%===================================================================
%%% BOSH XML elements
%%%===================================================================

-spec session_creation_body(Rid :: integer(), To :: binary()) -> exml:element().
session_creation_body(Rid, To) ->
    session_creation_body(?DEFAULT_WAIT, <<"1.0">>, <<"en">>, Rid, To, nil).

-spec session_creation_body(Wait :: integer(), Version :: binary(), Lang :: binary(),
                            Rid :: integer(), To :: binary(), Sid :: binary() | nil) ->
    exml:element().
session_creation_body(Wait, Version, Lang, Rid, To, nil) ->
    empty_body(Rid, nil,
               [{<<"content">>, <<"text/xml; charset=utf-8">>},
                {<<"xmlns:xmpp">>, ?NS_BOSH},
                {<<"xmpp:version">>, Version},
                {<<"ver">>, <<"1.6">>},
                {<<"hold">>, <<"1">>},
                {<<"wait">>, list_to_binary(integer_to_list(Wait))},
                {<<"xml:lang">>, Lang},
                {<<"to">>, To}]);
session_creation_body(_Wait, _Version, Lang, Rid, To, Sid) ->
    empty_body(Rid, Sid,
                [{<<"xmlns:xmpp">>, ?NS_BOSH},
                 {<<"xml:lang">>, Lang},
                 {<<"to">>, To},
                 {<<"xmpp:restart">>, <<"true">>}]).

-spec session_termination_body(Rid :: integer(), Sid :: binary() | nil) -> exml:element().
session_termination_body(Rid, Sid) ->
    Body = empty_body(Rid, Sid, [{<<"type">>, <<"terminate">>}]),
    Body#xmlel{children = [escalus_stanza:presence(<<"unavailable">>)]}.

-spec empty_body(Rid :: integer(), Sid :: binary()) -> exml:element().
empty_body(Rid, Sid) ->
    empty_body(Rid, Sid, []).

-spec empty_body(Rid :: integer(), Sid :: binary() | nil, ExtraAttrs :: [exml:attr()]) ->
    exml:element().
empty_body(Rid, Sid, ExtraAttrs) ->
    #xmlel{name = <<"body">>,
           attrs = common_attrs(Rid, Sid) ++ ExtraAttrs}.

pause_body(Rid, Sid, Seconds) ->
    Empty = empty_body(Rid, Sid),
    Pause = {<<"pause">>, integer_to_binary(Seconds)},
    Empty#xmlel{attrs = Empty#xmlel.attrs ++ [Pause]}.

common_attrs(Rid) ->
    [{<<"rid">>, pack_rid(Rid)},
     {<<"xmlns">>, ?NS_HTTP_BIND}].

common_attrs(Rid, nil) ->
    common_attrs(Rid);
common_attrs(Rid, Sid) ->
    common_attrs(Rid) ++ [{<<"sid">>, Sid}].

pack_rid(Rid) ->
    integer_to_binary(Rid).

%%%===================================================================
%%% Low level API
%%%===================================================================

%% Watch out for request IDs!
%%
%% In general, you should not use this function,
%% as this transport (i.e. escalus_bosh) takes care
%% of wrapping ordinary XMPP stanzas for you.
%%
%% However, in case of the need for a low-level access interleaving
%% calls to send/2 and send_raw/2 is tricky.
%% For send/2 the transport keeps track of an internal
%% request ID which might not necessarily be consistent with the one supplied
%% when manually building the BOSH body and sending it with send_raw/2.
%% Always use get_rid/1 which will give you a valid request ID to use
%% when manually wrapping stanzas to send_raw/2.
%%
%% Otherwise, the non-matching request IDs will
%% confuse the server and possibly cause errors.
<<<<<<< HEAD
send_raw(Pid, Body) ->
    gen_server:cast(Pid, {send_raw, Body}).
=======
-spec send_raw(escalus:client(), exml:element()) -> ok.
send_raw(#client{rcv_pid = Pid} = Transport, Body) ->
    gen_server:cast(Pid, {send_raw, Transport, Body}).
>>>>>>> 868afbb1

%% This is much like send_raw/2 except for the fact that
%% the request ID won't be autoincremented on send.
%% I.e. it is intended for resending packets which were
%% already sent.
<<<<<<< HEAD
resend_raw(Pid, Body) ->
    gen_server:cast(Pid, {resend_raw, Body}).

get_rid(Pid) ->
    gen_server:call(Pid, get_rid).

get_sid(Pid) ->
    gen_server:call(Pid, get_sid).

get_keepalive(Pid) ->
    gen_server:call(Pid, get_keepalive).

set_keepalive(Pid, NewKeepalive) ->
    gen_server:call(Pid, {set_keepalive, NewKeepalive}).

mark_as_terminated(Pid) ->
    gen_server:call(Pid, mark_as_terminated).

pause(Pid, Seconds) ->
    gen_server:cast(Pid, {pause, Seconds}).
=======
-spec resend_raw(escalus:client(), exml:element()) -> ok.
resend_raw(#client{rcv_pid = Pid} = Transport, Body) ->
    gen_server:cast(Pid, {resend_raw, Transport, Body}).

-spec get_rid(escalus:client()) -> integer() | nil.
get_rid(#client{rcv_pid = Pid}) ->
    gen_server:call(Pid, get_rid).

-spec get_sid(escalus:client()) -> binary() | nil.
get_sid(#client{rcv_pid = Pid}) ->
    gen_server:call(Pid, get_sid).

-spec get_keepalive(escalus:client()) -> boolean().
get_keepalive(#client{rcv_pid = Pid}) ->
    gen_server:call(Pid, get_keepalive).

-spec set_keepalive(escalus:client(), boolean()) ->
    {ok, OldKeepalive :: boolean(), NewKeepalive :: boolean()}.
set_keepalive(#client{rcv_pid = Pid}, NewKeepalive) ->
    gen_server:call(Pid, {set_keepalive, NewKeepalive}).

-spec mark_as_terminated(escalus:client()) -> {ok, marked_as_terminated}.
mark_as_terminated(#client{rcv_pid = Pid}) ->
    gen_server:call(Pid, mark_as_terminated).

-spec pause(escalus:client(), integer()) -> ok.
pause(#client{rcv_pid = Pid} = Transport, Seconds) ->
    gen_server:cast(Pid, {pause, Transport, Seconds}).
>>>>>>> 868afbb1

%% get_-/set_active tries to tap into the intuition gained from using
%% inet socket option {active, true | false | once}.
%% An active BOSH transport sends unpacked stanzas to an escalus client,
%% where they can be received using wait_for_stanzas.
%% An inactive BOSH transport buffers the stanzas in its state.
%% They can be retrieved using escalus_bosh:recv.
%%
%% Sometimes it's necessary to intercept the whole BOSH wrapper
%% not only the wrapped stanzas. That's when this mechanism proves useful.
<<<<<<< HEAD
get_active(Pid) ->
    gen_server:call(Pid, get_active).

set_active(Pid, Active) ->
=======
-spec get_active(escalus:client()) -> boolean().
get_active(#client{rcv_pid = Pid}) ->
    gen_server:call(Pid, get_active).

-spec set_active(escalus:client(), boolean()) -> ok.
set_active(#client{rcv_pid = Pid}, Active) ->
>>>>>>> 868afbb1
    gen_server:call(Pid, {set_active, Active}).

-spec recv(escalus:client()) -> exml_stream:element() | empty.
recv(Pid) ->
    gen_server:call(Pid, recv).

<<<<<<< HEAD
get_requests(Pid) ->
=======
-spec get_requests(escalus:client()) -> non_neg_integer().
get_requests(#client{rcv_pid = Pid}) ->
>>>>>>> 868afbb1
    gen_server:call(Pid, get_requests).

%% This flag makes client to fail on stream error,
%% even if it arrives out of order (according to RIDs)
-spec set_quickfail(escalus:client(), boolean()) -> ok.
set_quickfail(#client{rcv_pid = Pid}, QuickfailFlag) ->
    gen_server:call(Pid, {set_quickfail, QuickfailFlag}).

%%%===================================================================
%%% gen_server callbacks
%%%===================================================================

%% TODO: refactor all opt defaults taken from Args into a default_opts function,
%%       so that we know what options the module actually expects
-spec init(list()) -> {ok, state()}.
init([Args, Owner]) ->
    Host = proplists:get_value(host, Args, <<"localhost">>),
    Port = proplists:get_value(port, Args, 5280),
    Path = proplists:get_value(path, Args, <<"/http-bind">>),
    Wait = proplists:get_value(bosh_wait, Args, ?DEFAULT_WAIT),
    HTTPS = proplists:get_value(ssl, Args, false),
    EventClient = proplists:get_value(event_client, Args),
    HostStr = host_to_list(Host),
    OnReplyFun = proplists:get_value(on_reply, Args, fun(_) -> ok end),
    OnConnectFun = proplists:get_value(on_connect, Args, fun(_) -> ok end),
    {MS, S, MMS} = os:timestamp(),
    InitRid = MS * 1000000 * 1000000 + S * 1000000 + MMS,
    {ok, Parser} = exml_stream:new_parser(),
    {ok, Client} = fusco_cp:start_link({HostStr, Port, HTTPS},
                                       [{on_connect, OnConnectFun}],
                                       %% Max two connections as per BOSH rfc
                                       2),
    {ok, #state{owner = Owner,
                url = Path,
                parser = Parser,
                rid = InitRid,
                keepalive = proplists:get_value(keepalive, Args, true),
                wait = Wait,
                requests = queue:new(),
                pending_requests = queue:new(),
                event_client = EventClient,
                client = Client,
                on_reply = OnReplyFun}}.

<<<<<<< HEAD
=======
-spec handle_call(term(), {pid(), term()}, state()) ->
    {reply, term(), state()}
    | {noreply, state()}
    | {stop, normal, ok, state()}.
handle_call({send, Transport, Elem}, _From, State) ->
    NewState = wrap_and_send(Transport, Elem, State),
    {reply, ok, NewState};

handle_call(get_transport, _From, State) ->
    {reply, transport(State), State};

>>>>>>> 868afbb1
handle_call(get_sid, _From, #state{sid = Sid} = State) ->
    {reply, Sid, State};

handle_call(get_rid, _From, #state{rid = Rid} = State) ->
    {reply, Rid, State};

handle_call(get_keepalive, _From, #state{keepalive = Keepalive} = State) ->
    {reply, Keepalive, State};
handle_call({set_keepalive, NewKeepalive}, _From,
            #state{keepalive = Keepalive} = State) ->
    {reply, {ok, Keepalive, NewKeepalive},
     State#state{keepalive = NewKeepalive}};

handle_call(mark_as_terminated, _From, #state{} = State) ->
    {reply, {ok, marked_as_terminated}, State#state{terminated = true}};

handle_call(get_active, _From, #state{active = Active} = State) ->
    {reply, Active, State};
handle_call({set_active, Active}, _From, State) ->
    {reply, ok, State#state{active = Active}};

handle_call({send, Elem}, _From, State) ->
    NewState = send_elem(Elem, State),
    {reply, ok, NewState};

handle_call(recv, _From, State) ->
    {Reply, NS} = handle_recv(State),
    {reply, Reply, NS};

handle_call(get_requests, _From, State) ->
    {reply, queue:len(State#state.requests) + queue:len(State#state.pending_requests), State};

handle_call({set_filter_pred, Pred}, _From, State) ->
    {reply, ok, State#state{filter_pred = Pred}};

<<<<<<< HEAD
handle_call(stop, _From, #state{} = State) ->
    {stop, normal, ok, State}.
=======
handle_call({set_quickfail, QuickfailFlag}, _From, State) ->
    {reply, ok, State#state{quickfail = QuickfailFlag}};

handle_call(stop, _From, #state{ terminated = true } = State) ->
    {stop, normal, ok, State};
handle_call(stop, From, #state{ waiting_requesters = WaitingRequesters } = State) ->
    StreamEnd = escalus_stanza:stream_end(),
    Ref = make_ref(),
    NewState = wrap_and_send(transport(State), exml:to_iolist(StreamEnd), Ref, State),
    {noreply, NewState#state{ waiting_requesters = [{Ref, From} | WaitingRequesters] }}.
>>>>>>> 868afbb1

-spec handle_cast(term(), state()) -> {noreply, state()} | {stop, normal, state()}.
handle_cast(stop, State) ->
    {stop, normal, State};
<<<<<<< HEAD
handle_cast({send_raw, Body}, State) ->
    NewState = send_data(Body, State),
    {noreply, NewState};
handle_cast({resend_raw, Body}, State) ->
    NewState = send_data(Body, State#state.rid, State),
    {noreply, NewState};
handle_cast({pause, Seconds},
=======

handle_cast({send_raw, Transport, Body}, State) ->
    NewState = send(Transport, Body, State),
    {noreply, NewState};

handle_cast({resend_raw, Transport, Body}, State) ->
    NewState = send(Transport, Body, make_ref(), State#state.rid, State),
    {noreply, NewState};

handle_cast({pause, Transport, Seconds},
>>>>>>> 868afbb1
            #state{rid = Rid, sid = Sid} = State) ->
    NewState = send_data(pause_body(Rid, Sid, Seconds), State),
    {noreply, NewState};

handle_cast(reset_parser, #state{parser = Parser} = State) ->
    {ok, NewParser} = exml_stream:reset_parser(Parser),
    {noreply, State#state{parser = NewParser}}.


%% Handle async HTTP request replies.
<<<<<<< HEAD
handle_info({http_reply, Ref, Body}, S) ->
    NewRequests = lists:keydelete(Ref, 1, S#state.requests),
    {ok, #xmlel{attrs=Attrs} = XmlBody} = exml:parse(Body),
    NS = handle_data(XmlBody, S#state{requests = NewRequests}),
    NNS = case {detect_type(Attrs), NS#state.keepalive, NS#state.requests == []}
          of
              {streamend, _, _} -> close_requests(NS#state{terminated=true});
              {_, false, _}     -> NS;
              {_, true, true}   -> send_data(empty_body(NS#state.rid, NS#state.sid), NS);
              {_, true, false}  -> NS
    end,
    {noreply, NNS};
=======
-spec handle_info(term(), state()) -> {noreply, state()}.
handle_info(_, #state{ terminated = true } = S) ->
    {noreply, S};
handle_info({http_reply, Ref, Body, Transport} = HttpReply,
            #state{ pending_replies = PendingReplies } = S0) ->
    {ok, #xmlel{attrs = Attrs} = XmlBody} = exml:parse(Body),
    NewS = case {queue:peek(S0#state.requests),
                 S0#state.quickfail andalso detect_type(Attrs) == streamend} of
               {_, true} ->
                   S1 = handle_http_reply(Ref, XmlBody, Transport, S0),
                   S1#state{ pending_replies = [] };
               {{value, {Ref, _Rid, _Pid}}, _} ->
                   {{value, {Ref, _Rid, _Pid}}, NewRequests} = queue:out(S0#state.requests),
                   S1 = handle_http_reply(Ref, XmlBody, Transport,
                                          S0#state{ requests = NewRequests }),
                   lists:foreach(fun(PendingReply) -> self() ! PendingReply end,
                                 S1#state.pending_replies),
                   S1#state{ pending_replies = [] };
               _ ->
                   S0#state{ pending_replies = [HttpReply | PendingReplies] }
           end,
    {noreply, NewS};
>>>>>>> 868afbb1
handle_info(_, State) ->
    {noreply, State}.

-spec terminate(term(), state()) -> any().
terminate(_Reason, #state{client = Client, parser = Parser}) ->
    fusco_cp:stop(Client),
    exml_stream:free_parser(Parser).

-spec code_change(term(), state(), term()) -> {ok, state()}.
code_change(_OldVsn, State, _Extra) ->
    {ok, State}.


%%%===================================================================
%%% Helpers
%%%===================================================================

request(Client, Path, Body, OnReplyFun) ->
    Headers = [{<<"Content-Type">>, <<"text/xml; charset=utf-8">>}],
    BodyIO = exml:to_iolist(Body),
    Reply = fusco_cp:request(Client, Path, "POST", Headers, BodyIO, 2, infinity),
    OnReplyFun(Reply),
    {ok, {_Status, _Headers, RBody, _Size, _Time}} = Reply,
    {ok, RBody}.

close_requests(#state{requests = Reqs} = S) ->
    [exit(Pid, normal) || {_Ref, _Rid, Pid} <- queue:to_list(Reqs)],
    S#state{requests = queue:new(), pending_requests = queue:new()}.

wrap_and_send(Transport, Elem, State) ->
    wrap_and_send(Transport, Elem, make_ref(), State).

wrap_and_send(Transport, Elem, Ref, State) ->
    send(Transport, wrap_elem(Elem, State), Ref, State).

<<<<<<< HEAD
send_data(Body, State) ->
    send_data(Body, State#state.rid+1, State).

send_data(_, _, #state{terminated = true} = S) ->
    %% Sending anything to a terminated session is pointless.
    %% We leave it in its current state to pick up any pending replies.
    S;
send_data(Body, NewRid, #state{client = Client, url = Path, on_reply = OnReplyFun,
                          requests = Requests} = S) ->
    Ref = make_ref(),
    Self = self(),
    AsyncReq = fun() ->
            {ok, Reply} = request(Client, Path, Body, OnReplyFun),
            Self ! {http_reply, Ref, Reply}
    end,
    NewRequests = [{Ref, proc_lib:spawn_link(AsyncReq)} | Requests],
    S#state{rid = NewRid, requests = NewRequests}.

send_elem(Elem, State) ->
    send_data(wrap_elem(Elem, State), State).
=======
send(Transport, Body, State) ->
    send(Transport, Body, make_ref(), State).

send(Transport, Body, Ref, State) ->
    send(Transport, Body, Ref, State#state.rid + 1, State).

send(_Transport, _Body, _Ref, _NewRid, #state{ terminated = true } = S) ->
    %% Sending anything to a terminated session is pointless.
    %% We leave it in its current state to pick up any pending replies.
    S;
send(Transport, Body, Ref, NewRid, #state{ on_reply = OnReplyFun } = State) ->
    AsyncReq = prep_request(Transport, Body, OnReplyFun, Ref),
    start_request_or_enqueue(AsyncReq, State#state{ rid = NewRid }).

prep_request(Transport, Body, OnReplyFun, Ref) ->
    Self = self(),
    % Call to send_raw may lead to this function, so we can't trust Rid from State,
    % so we extract it from Body here, since this is the Rid the server will see
    Rid = binary_to_integer(exml_query:attr(Body, <<"rid">>)),
    {Ref, Rid,
     fun() ->
             {ok, Reply} = request(Transport, Body, OnReplyFun),
             Self ! {http_reply, Ref, Reply, Transport}
     end}.

start_request_or_enqueue(AsyncReq, #state{ requests = Requests,
                                           pending_requests = PendingRequests } = State) ->
    case queue:len(Requests) >= ?MAX_CONCURRENT_REQUESTS of
        true ->
            State#state{ pending_requests = queue_insert_by_rid(AsyncReq, PendingRequests) };
        false ->
            start_async_request(AsyncReq, State)
    end.

-spec start_async_request(async_req(), state()) -> state().
start_async_request({Ref, Rid, ReqFun}, #state{ requests = Requests } = State) ->
    NewRequests = queue_insert_by_rid({Ref, Rid, proc_lib:spawn(ReqFun)}, Requests),
    State#state{ requests = NewRequests }.

handle_http_reply(Ref, #xmlel{ attrs = Attrs } = XmlBody, Transport, #state{} = S1) ->
    S2 = case queue:out(S1#state.pending_requests) of
             {empty, _} ->
                 S1;
             {{value, NextRequest}, NewPendingRequests} ->
                 start_async_request(NextRequest, S1#state{ pending_requests = NewPendingRequests })
         end,
    S3 = handle_data(XmlBody, S2),
    S4 = case {detect_type(Attrs), S3#state.keepalive, queue:len(S3#state.requests) == 0} of
              {streamend, _, _} -> close_requests(S3#state{terminated = true});
              {_, false, _}     -> S3;
              {_, true, true}   -> send(Transport, empty_body(S3#state.rid, S3#state.sid), S3);
              {_, true, false}  -> S3
          end,
    case lists:keytake(Ref, 1, S4#state.waiting_requesters) of
        {value, {_, RequesterPid}, NewWaitingRequesters} ->
            gen_server:reply(RequesterPid, ok),
            S4#state{ waiting_requesters = NewWaitingRequesters };
        false ->
            S4
    end.
>>>>>>> 868afbb1

handle_data(#xmlel{} = Body, #state{} = State) ->
    NewState = case State#state.sid of
        %% First reply for this transport, set sid
        nil ->
            State#state{sid = exml_query:attr(Body, <<"sid">>)};
        _ ->
            State
    end,
    Stanzas = unwrap_elem(Body),
    case State#state.active of
        true ->
            escalus_connection:maybe_forward_to_owner(NewState#state.filter_pred,
                                                      NewState, Stanzas,
                                                      fun forward_to_owner/2),
            NewState;
        false ->
            store_reply(Body, NewState)
    end.

forward_to_owner(Stanzas, #state{owner = Owner,
                                 event_client = EventClient}) ->
    lists:foreach(fun(Stanza) ->
        escalus_event:incoming_stanza(EventClient, Stanza),
        Owner ! {stanza, self(), Stanza}
    end, Stanzas),
    case lists:keyfind(xmlstreamend, 1, Stanzas) of
        false -> ok;
        _ -> gen_server:cast(self(), stop)
    end.

store_reply(Body, #state{replies = Replies} = S) ->
    S#state{replies = Replies ++ [Body]}.

handle_recv(#state{replies = []} = S) ->
    {empty, S};
handle_recv(#state{replies = [Reply | Replies]} = S) ->
    case Reply of
        #xmlstreamend{} ->
            gen_server:cast(self(), stop);
        _ -> ok
    end,
    {Reply, S#state{replies = Replies}}.

wrap_elem(#xmlstreamstart{attrs = Attrs},
          #state{rid = Rid, sid = Sid, wait = Wait}) ->
    Version = proplists:get_value(<<"version">>, Attrs, <<"1.0">>),
    Lang = proplists:get_value(<<"xml:lang">>, Attrs, <<"en">>),
    To = proplists:get_value(<<"to">>, Attrs, <<"localhost">>),
    session_creation_body(Wait, Version, Lang, Rid, To, Sid);
wrap_elem(#xmlstreamend{}, #state{sid=Sid, rid=Rid}) ->
    session_termination_body(Rid, Sid);
wrap_elem(Element, #state{sid = Sid, rid=Rid}) ->
    (empty_body(Rid, Sid))#xmlel{children = [Element]}.

unwrap_elem(#xmlel{name = <<"body">>, children = Body, attrs=Attrs}) ->
    Type = detect_type(Attrs),
    case Type of
        {streamstart, Ver} ->
            Server = proplists:get_value(<<"from">>, Attrs),
            StreamStart = #xmlstreamstart{name = <<"stream:stream">>, attrs=[
                        {<<"from">>, Server},
                        {<<"version">>, Ver},
                        {<<"xml:lang">>, <<"en">>},
                        {<<"xmlns">>, <<"jabber:client">>},
                        {<<"xmlns:stream">>,
                         <<"http://etherx.jabber.org/streams">>}]},
            [StreamStart];
        streamend ->
            [escalus_stanza:stream_end()];
        _ -> []
    end ++ Body.

detect_type(Attrs) ->
    Get = fun(A) -> proplists:get_value(A, Attrs) end,
    case {Get(<<"type">>), Get(<<"xmpp:version">>)} of
        {<<"terminate">>, _} -> streamend;
        {_, undefined} -> normal;
        {_, Version} -> {streamstart, Version}
    end.

host_to_list({_, _, _, _} = IP4) -> inet_parse:ntoa(IP4);
host_to_list({_, _, _, _, _, _, _, _} = IP6) -> inet_parse:ntoa(IP6);
host_to_list(BHost) when is_binary(BHost) -> binary_to_list(BHost);
host_to_list(Host) when is_list(Host) -> Host.

<<<<<<< HEAD
stream_start_req(Props) ->
    {server, Server} = lists:keyfind(server, 1, Props),
    NS = proplists:get_value(stream_ns, Props, <<"jabber:client">>),
    escalus_stanza:stream_start(Server, NS).

stream_end_req(_) ->
    escalus_stanza:stream_end().

assert_stream_start(Rep = #xmlstreamstart{}, _) -> Rep;
assert_stream_start(Rep, _) -> error("Not a valid stream start", [Rep]).

assert_stream_end(Rep = #xmlstreamend{}, _) -> Rep;
assert_stream_end(Rep, _) -> error("Not a valid stream end", [Rep]).
=======
queue_insert_by_rid({_Ref, ReqRid, _} = Req, Queue) ->
    case queue:out(Queue) of
        {{value, {_, Rid, _} = Item}, Queue2} when Rid < ReqRid ->
            queue:in_r(Item, queue_insert_by_rid(Req, Queue2));
        {empty, _} ->
            queue:in(Req, Queue);
        _ ->
            queue:in_r(Req, Queue)
    end.
>>>>>>> 868afbb1
<|MERGE_RESOLUTION|>--- conflicted
+++ resolved
@@ -94,33 +94,19 @@
     {ok, Pid} = gen_server:start_link(?MODULE, [Args, self()], []),
     Pid.
 
-<<<<<<< HEAD
+-spec send(pid(), exml:element()) -> ok.
 send(Pid, Elem) ->
     gen_server:call(Pid, {send, Elem}).
 
+-spec is_connected(pid()) -> boolean().
 is_connected(Pid) ->
     erlang:is_process_alive(Pid).
 
+-spec reset_parser(pid()) -> ok.
 reset_parser(Pid) ->
     gen_server:cast(Pid, reset_parser).
 
 stop(Pid) ->
-=======
--spec send(escalus:client(), exml:element()) -> ok.
-send(#client{rcv_pid = Pid} = Socket, Elem) ->
-    gen_server:call(Pid, {send, Socket, Elem}).
-
--spec is_connected(escalus:client()) -> boolean().
-is_connected(#client{rcv_pid = Pid}) ->
-    erlang:is_process_alive(Pid).
-
--spec reset_parser(escalus:client()) -> ok.
-reset_parser(#client{rcv_pid = Pid}) ->
-    gen_server:cast(Pid, reset_parser).
-
--spec stop(escalus:client()) -> ok | already_stopped.
-stop(#client{rcv_pid = Pid}) ->
->>>>>>> 868afbb1
     try
         gen_server:call(Pid, stop)
     catch
@@ -133,7 +119,7 @@
                    process_info(Pid, messages), catch sys:get_state(Pid)})
     end.
 
-<<<<<<< HEAD
+-spec kill(pid()) -> ok.
 kill(Pid) ->
     try
         mark_as_terminated(Pid),
@@ -145,29 +131,13 @@
             already_stopped
     end.
 
-upgrade_to_tls(_Client) ->
+-spec upgrade_to_tls(pid()) -> not_supported.
+upgrade_to_tls(_Pid) ->
     error(not_supported).
 
-use_zlib(_Client) ->
+-spec use_zlib(pid()) -> not_supported.
+use_zlib(_Pid) ->
     error(not_supported).
-=======
--spec kill(escalus:client()) -> ok.
-kill(#client{} = Client) ->
-    mark_as_terminated(Client),
-    stop(Client).
-
--spec upgrade_to_tls(escalus:client(), list()) -> not_supported.
-upgrade_to_tls(#client{} = _Conn, _Props) ->
-    not_supported.
-
--spec use_zlib(escalus:client(), list()) -> not_supported.
-use_zlib(#client{} = _Conn, _Props) ->
-    not_supported.
-
--spec get_transport(escalus:client()) -> escalus:client().
-get_transport(#client{rcv_pid = Pid}) ->
-    gen_server:call(Pid, get_transport).
->>>>>>> 868afbb1
 
 -spec set_filter_predicate(pid(), escalus_connection:filter_pred()) -> ok.
 set_filter_predicate(Pid, Pred) ->
@@ -253,70 +223,42 @@
 %%
 %% Otherwise, the non-matching request IDs will
 %% confuse the server and possibly cause errors.
-<<<<<<< HEAD
+-spec send_raw(pid(), exml:element()) -> ok.
 send_raw(Pid, Body) ->
     gen_server:cast(Pid, {send_raw, Body}).
-=======
--spec send_raw(escalus:client(), exml:element()) -> ok.
-send_raw(#client{rcv_pid = Pid} = Transport, Body) ->
-    gen_server:cast(Pid, {send_raw, Transport, Body}).
->>>>>>> 868afbb1
 
 %% This is much like send_raw/2 except for the fact that
 %% the request ID won't be autoincremented on send.
 %% I.e. it is intended for resending packets which were
 %% already sent.
-<<<<<<< HEAD
+-spec resend_raw(pid(), exml:element()) -> ok.
 resend_raw(Pid, Body) ->
     gen_server:cast(Pid, {resend_raw, Body}).
 
+-spec get_rid(pid()) -> integer() | nil.
 get_rid(Pid) ->
     gen_server:call(Pid, get_rid).
 
+-spec get_sid(pid()) -> binary() | nil.
 get_sid(Pid) ->
     gen_server:call(Pid, get_sid).
 
+-spec get_keepalive(pid()) -> boolean().
 get_keepalive(Pid) ->
     gen_server:call(Pid, get_keepalive).
 
+-spec set_keepalive(pid(), boolean()) ->
+    {ok, OldKeepalive :: boolean(), NewKeepalive :: boolean()}.
 set_keepalive(Pid, NewKeepalive) ->
     gen_server:call(Pid, {set_keepalive, NewKeepalive}).
 
+-spec mark_as_terminated(pid()) -> {ok, marked_as_terminated}.
 mark_as_terminated(Pid) ->
     gen_server:call(Pid, mark_as_terminated).
 
+-spec pause(pid(), integer()) -> ok.
 pause(Pid, Seconds) ->
     gen_server:cast(Pid, {pause, Seconds}).
-=======
--spec resend_raw(escalus:client(), exml:element()) -> ok.
-resend_raw(#client{rcv_pid = Pid} = Transport, Body) ->
-    gen_server:cast(Pid, {resend_raw, Transport, Body}).
-
--spec get_rid(escalus:client()) -> integer() | nil.
-get_rid(#client{rcv_pid = Pid}) ->
-    gen_server:call(Pid, get_rid).
-
--spec get_sid(escalus:client()) -> binary() | nil.
-get_sid(#client{rcv_pid = Pid}) ->
-    gen_server:call(Pid, get_sid).
-
--spec get_keepalive(escalus:client()) -> boolean().
-get_keepalive(#client{rcv_pid = Pid}) ->
-    gen_server:call(Pid, get_keepalive).
-
--spec set_keepalive(escalus:client(), boolean()) ->
-    {ok, OldKeepalive :: boolean(), NewKeepalive :: boolean()}.
-set_keepalive(#client{rcv_pid = Pid}, NewKeepalive) ->
-    gen_server:call(Pid, {set_keepalive, NewKeepalive}).
-
--spec mark_as_terminated(escalus:client()) -> {ok, marked_as_terminated}.
-mark_as_terminated(#client{rcv_pid = Pid}) ->
-    gen_server:call(Pid, mark_as_terminated).
-
--spec pause(escalus:client(), integer()) -> ok.
-pause(#client{rcv_pid = Pid} = Transport, Seconds) ->
-    gen_server:cast(Pid, {pause, Transport, Seconds}).
->>>>>>> 868afbb1
 
 %% get_-/set_active tries to tap into the intuition gained from using
 %% inet socket option {active, true | false | once}.
@@ -327,37 +269,26 @@
 %%
 %% Sometimes it's necessary to intercept the whole BOSH wrapper
 %% not only the wrapped stanzas. That's when this mechanism proves useful.
-<<<<<<< HEAD
+-spec get_active(pid()) -> boolean().
 get_active(Pid) ->
     gen_server:call(Pid, get_active).
 
+-spec set_active(pid(), boolean()) -> ok.
 set_active(Pid, Active) ->
-=======
--spec get_active(escalus:client()) -> boolean().
-get_active(#client{rcv_pid = Pid}) ->
-    gen_server:call(Pid, get_active).
-
--spec set_active(escalus:client(), boolean()) -> ok.
-set_active(#client{rcv_pid = Pid}, Active) ->
->>>>>>> 868afbb1
     gen_server:call(Pid, {set_active, Active}).
 
--spec recv(escalus:client()) -> exml_stream:element() | empty.
+-spec recv(pid()) -> exml_stream:element() | empty.
 recv(Pid) ->
     gen_server:call(Pid, recv).
 
-<<<<<<< HEAD
+-spec get_requests(pid()) -> non_neg_integer().
 get_requests(Pid) ->
-=======
--spec get_requests(escalus:client()) -> non_neg_integer().
-get_requests(#client{rcv_pid = Pid}) ->
->>>>>>> 868afbb1
     gen_server:call(Pid, get_requests).
 
 %% This flag makes client to fail on stream error,
 %% even if it arrives out of order (according to RIDs)
--spec set_quickfail(escalus:client(), boolean()) -> ok.
-set_quickfail(#client{rcv_pid = Pid}, QuickfailFlag) ->
+-spec set_quickfail(pid(), boolean()) -> ok.
+set_quickfail(Pid, QuickfailFlag) ->
     gen_server:call(Pid, {set_quickfail, QuickfailFlag}).
 
 %%%===================================================================
@@ -396,20 +327,10 @@
                 client = Client,
                 on_reply = OnReplyFun}}.
 
-<<<<<<< HEAD
-=======
 -spec handle_call(term(), {pid(), term()}, state()) ->
     {reply, term(), state()}
     | {noreply, state()}
     | {stop, normal, ok, state()}.
-handle_call({send, Transport, Elem}, _From, State) ->
-    NewState = wrap_and_send(Transport, Elem, State),
-    {reply, ok, NewState};
-
-handle_call(get_transport, _From, State) ->
-    {reply, transport(State), State};
-
->>>>>>> 868afbb1
 handle_call(get_sid, _From, #state{sid = Sid} = State) ->
     {reply, Sid, State};
 
@@ -445,10 +366,6 @@
 handle_call({set_filter_pred, Pred}, _From, State) ->
     {reply, ok, State#state{filter_pred = Pred}};
 
-<<<<<<< HEAD
-handle_call(stop, _From, #state{} = State) ->
-    {stop, normal, ok, State}.
-=======
 handle_call({set_quickfail, QuickfailFlag}, _From, State) ->
     {reply, ok, State#state{quickfail = QuickfailFlag}};
 
@@ -457,33 +374,22 @@
 handle_call(stop, From, #state{ waiting_requesters = WaitingRequesters } = State) ->
     StreamEnd = escalus_stanza:stream_end(),
     Ref = make_ref(),
-    NewState = wrap_and_send(transport(State), exml:to_iolist(StreamEnd), Ref, State),
+    NewState = send_elem(StreamEnd, Ref, State),
     {noreply, NewState#state{ waiting_requesters = [{Ref, From} | WaitingRequesters] }}.
->>>>>>> 868afbb1
 
 -spec handle_cast(term(), state()) -> {noreply, state()} | {stop, normal, state()}.
 handle_cast(stop, State) ->
     {stop, normal, State};
-<<<<<<< HEAD
+
 handle_cast({send_raw, Body}, State) ->
     NewState = send_data(Body, State),
     {noreply, NewState};
+
 handle_cast({resend_raw, Body}, State) ->
-    NewState = send_data(Body, State#state.rid, State),
+    NewState = send_data(Body, make_ref(), State#state.rid, State),
     {noreply, NewState};
+
 handle_cast({pause, Seconds},
-=======
-
-handle_cast({send_raw, Transport, Body}, State) ->
-    NewState = send(Transport, Body, State),
-    {noreply, NewState};
-
-handle_cast({resend_raw, Transport, Body}, State) ->
-    NewState = send(Transport, Body, make_ref(), State#state.rid, State),
-    {noreply, NewState};
-
-handle_cast({pause, Transport, Seconds},
->>>>>>> 868afbb1
             #state{rid = Rid, sid = Sid} = State) ->
     NewState = send_data(pause_body(Rid, Sid, Seconds), State),
     {noreply, NewState};
@@ -494,35 +400,20 @@
 
 
 %% Handle async HTTP request replies.
-<<<<<<< HEAD
-handle_info({http_reply, Ref, Body}, S) ->
-    NewRequests = lists:keydelete(Ref, 1, S#state.requests),
-    {ok, #xmlel{attrs=Attrs} = XmlBody} = exml:parse(Body),
-    NS = handle_data(XmlBody, S#state{requests = NewRequests}),
-    NNS = case {detect_type(Attrs), NS#state.keepalive, NS#state.requests == []}
-          of
-              {streamend, _, _} -> close_requests(NS#state{terminated=true});
-              {_, false, _}     -> NS;
-              {_, true, true}   -> send_data(empty_body(NS#state.rid, NS#state.sid), NS);
-              {_, true, false}  -> NS
-    end,
-    {noreply, NNS};
-=======
 -spec handle_info(term(), state()) -> {noreply, state()}.
 handle_info(_, #state{ terminated = true } = S) ->
     {noreply, S};
-handle_info({http_reply, Ref, Body, Transport} = HttpReply,
+handle_info({http_reply, Ref, Body} = HttpReply,
             #state{ pending_replies = PendingReplies } = S0) ->
     {ok, #xmlel{attrs = Attrs} = XmlBody} = exml:parse(Body),
     NewS = case {queue:peek(S0#state.requests),
                  S0#state.quickfail andalso detect_type(Attrs) == streamend} of
                {_, true} ->
-                   S1 = handle_http_reply(Ref, XmlBody, Transport, S0),
+                   S1 = handle_http_reply(Ref, XmlBody, S0),
                    S1#state{ pending_replies = [] };
                {{value, {Ref, _Rid, _Pid}}, _} ->
                    {{value, {Ref, _Rid, _Pid}}, NewRequests} = queue:out(S0#state.requests),
-                   S1 = handle_http_reply(Ref, XmlBody, Transport,
-                                          S0#state{ requests = NewRequests }),
+                   S1 = handle_http_reply(Ref, XmlBody, S0#state{ requests = NewRequests }),
                    lists:foreach(fun(PendingReply) -> self() ! PendingReply end,
                                  S1#state.pending_replies),
                    S1#state{ pending_replies = [] };
@@ -530,7 +421,6 @@
                    S0#state{ pending_replies = [HttpReply | PendingReplies] }
            end,
     {noreply, NewS};
->>>>>>> 868afbb1
 handle_info(_, State) ->
     {noreply, State}.
 
@@ -560,57 +450,35 @@
     [exit(Pid, normal) || {_Ref, _Rid, Pid} <- queue:to_list(Reqs)],
     S#state{requests = queue:new(), pending_requests = queue:new()}.
 
-wrap_and_send(Transport, Elem, State) ->
-    wrap_and_send(Transport, Elem, make_ref(), State).
-
-wrap_and_send(Transport, Elem, Ref, State) ->
-    send(Transport, wrap_elem(Elem, State), Ref, State).
-
-<<<<<<< HEAD
+send_elem(Elem, State) ->
+    send_data(wrap_elem(Elem, State), State).
+
+send_elem(Elem, Ref, State) ->
+    send_data(wrap_elem(Elem, State), Ref, State).
+
 send_data(Body, State) ->
-    send_data(Body, State#state.rid+1, State).
-
-send_data(_, _, #state{terminated = true} = S) ->
+    send_data(Body, make_ref(), State).
+
+send_data(Body, Ref, State) ->
+    send_data(Body, Ref, State#state.rid + 1, State).
+
+send_data(_, _, _, #state{terminated = true} = S) ->
     %% Sending anything to a terminated session is pointless.
     %% We leave it in its current state to pick up any pending replies.
     S;
-send_data(Body, NewRid, #state{client = Client, url = Path, on_reply = OnReplyFun,
-                          requests = Requests} = S) ->
-    Ref = make_ref(),
-    Self = self(),
-    AsyncReq = fun() ->
-            {ok, Reply} = request(Client, Path, Body, OnReplyFun),
-            Self ! {http_reply, Ref, Reply}
-    end,
-    NewRequests = [{Ref, proc_lib:spawn_link(AsyncReq)} | Requests],
-    S#state{rid = NewRid, requests = NewRequests}.
-
-send_elem(Elem, State) ->
-    send_data(wrap_elem(Elem, State), State).
-=======
-send(Transport, Body, State) ->
-    send(Transport, Body, make_ref(), State).
-
-send(Transport, Body, Ref, State) ->
-    send(Transport, Body, Ref, State#state.rid + 1, State).
-
-send(_Transport, _Body, _Ref, _NewRid, #state{ terminated = true } = S) ->
-    %% Sending anything to a terminated session is pointless.
-    %% We leave it in its current state to pick up any pending replies.
-    S;
-send(Transport, Body, Ref, NewRid, #state{ on_reply = OnReplyFun } = State) ->
-    AsyncReq = prep_request(Transport, Body, OnReplyFun, Ref),
+send_data(Body, Ref, NewRid, #state{client = Client, url = Path, on_reply = OnReplyFun } = State) ->
+    AsyncReq = prep_request(Client, Path, Body, OnReplyFun, Ref),
     start_request_or_enqueue(AsyncReq, State#state{ rid = NewRid }).
 
-prep_request(Transport, Body, OnReplyFun, Ref) ->
+prep_request(Client, Path, Body, OnReplyFun, Ref) ->
     Self = self(),
     % Call to send_raw may lead to this function, so we can't trust Rid from State,
     % so we extract it from Body here, since this is the Rid the server will see
     Rid = binary_to_integer(exml_query:attr(Body, <<"rid">>)),
     {Ref, Rid,
      fun() ->
-             {ok, Reply} = request(Transport, Body, OnReplyFun),
-             Self ! {http_reply, Ref, Reply, Transport}
+             {ok, Reply} = request(Client, Path, Body, OnReplyFun),
+             Self ! {http_reply, Ref, Reply}
      end}.
 
 start_request_or_enqueue(AsyncReq, #state{ requests = Requests,
@@ -627,7 +495,7 @@
     NewRequests = queue_insert_by_rid({Ref, Rid, proc_lib:spawn(ReqFun)}, Requests),
     State#state{ requests = NewRequests }.
 
-handle_http_reply(Ref, #xmlel{ attrs = Attrs } = XmlBody, Transport, #state{} = S1) ->
+handle_http_reply(Ref, #xmlel{ attrs = Attrs } = XmlBody, #state{} = S1) ->
     S2 = case queue:out(S1#state.pending_requests) of
              {empty, _} ->
                  S1;
@@ -638,7 +506,7 @@
     S4 = case {detect_type(Attrs), S3#state.keepalive, queue:len(S3#state.requests) == 0} of
               {streamend, _, _} -> close_requests(S3#state{terminated = true});
               {_, false, _}     -> S3;
-              {_, true, true}   -> send(Transport, empty_body(S3#state.rid, S3#state.sid), S3);
+              {_, true, true}   -> send_data(empty_body(S3#state.rid, S3#state.sid), S3);
               {_, true, false}  -> S3
           end,
     case lists:keytake(Ref, 1, S4#state.waiting_requesters) of
@@ -648,7 +516,6 @@
         false ->
             S4
     end.
->>>>>>> 868afbb1
 
 handle_data(#xmlel{} = Body, #state{} = State) ->
     NewState = case State#state.sid of
@@ -735,7 +602,6 @@
 host_to_list(BHost) when is_binary(BHost) -> binary_to_list(BHost);
 host_to_list(Host) when is_list(Host) -> Host.
 
-<<<<<<< HEAD
 stream_start_req(Props) ->
     {server, Server} = lists:keyfind(server, 1, Props),
     NS = proplists:get_value(stream_ns, Props, <<"jabber:client">>),
@@ -749,7 +615,7 @@
 
 assert_stream_end(Rep = #xmlstreamend{}, _) -> Rep;
 assert_stream_end(Rep, _) -> error("Not a valid stream end", [Rep]).
-=======
+
 queue_insert_by_rid({_Ref, ReqRid, _} = Req, Queue) ->
     case queue:out(Queue) of
         {{value, {_, Rid, _} = Item}, Queue2} when Rid < ReqRid ->
@@ -758,5 +624,4 @@
             queue:in(Req, Queue);
         _ ->
             queue:in_r(Req, Queue)
-    end.
->>>>>>> 868afbb1
+    end.