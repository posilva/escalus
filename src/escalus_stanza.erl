%%==============================================================================
%% Copyright 2010 Erlang Solutions Ltd.
%%
%% Licensed under the Apache License, Version 2.0 (the "License");
%% you may not use this file except in compliance with the License.
%% You may obtain a copy of the License at
%%
%% http://www.apache.org/licenses/LICENSE-2.0
%%
%% Unless required by applicable law or agreed to in writing, software
%% distributed under the License is distributed on an "AS IS" BASIS,
%% WITHOUT WARRANTIES OR CONDITIONS OF ANY KIND, either express or implied.
%% See the License for the specific language governing permissions and
%% limitations under the License.
%%==============================================================================

-module(escalus_stanza).

%% old ones
-export([id/0,
         message/4,
         chat_to/2,
         chat/3,
         chat_to_short_jid/2,
         chat_without_carbon_to/2,
         groupchat_to/2,
         iq_result/1,
         iq_result/2,
         iq_get/2,
         iq_set/2,
         iq_set_nonquery/2,
	 iq_with_type_id_from/3,
         presence/1,
         presence/2,
         presence_direct/2,
         presence_direct/3,
         presence_show/1,
         error_element/2,
         receipt_req/1,
         receipt_conf/1,
         roster_get/0,
         roster_get/1,
         roster_add_contact/3,
         roster_add_contacts/1,
         roster_remove_contact/1,
         private_set/1,
         private_get/2,
         last_activity/1,
         privacy_list/2,
         privacy_list_item/3,
         privacy_list_item/5,
         privacy_list_jid_item/4,
         privacy_get_all/0,
         privacy_get_lists/1,
         privacy_set_list/1,
         privacy_activate/1,
         privacy_deactivate/0,
         privacy_set_default/1,
         privacy_no_default/0,
         adhoc_request/1,
         adhoc_request/2,
         ping_request/1,
         service_discovery/1,
         auth/1,
         auth/2,
         auth_response/0,
         auth_response/1,
         query_el/2,
<<<<<<< HEAD
         query_el/3,
         x_data_form/2]).
=======
         x_data_form/2,
         field_el/3]).
>>>>>>> a3c7378f

-export([disco_info/1,
         disco_info/2,
         disco_items/1,
         disco_items/2
        ]).

-export([vcard_update/1,
         vcard_update/2,
         vcard_request/0,
         vcard_request/1,
         search_fields/1,
         search_fields_iq/1,
         search_iq/2]).

%% XEP-0280: Message Carbons
-export([carbons_disable/0,carbons_enable/0]).

%% XEP-0313: Message Archive Management
-export([mam_archive_query/1,
         mam_lookup_messages_iq/4,
         mam_lookup_messages_iq/5
        ]).

%% XEP-0198: Stream Management
-export([enable_sm/0, enable_sm/1,
         sm_request/0,
         sm_ack/1,
         resume/2]).

-export([stream_start/2,
         stream_end/0,
         ws_open/1,
         ws_close/0,
         starttls/0,
         compress/1]).

-export([iq/2, iq/3]).

-export([bind/1,
         session/0]).

-export([setattr/3,
         to/2,
         from/2,
         tags/1,
         set_id/2]).

-export([get_registration_fields/0,
         register_account/1]).

-export([remove_account/0]).

%% Stanzas from inline XML
-export([from_template/2,
         from_xml/1]).

-import(escalus_compat, [bin/1]).

-include("escalus.hrl").
-include("escalus_xmlns.hrl").
-include("no_binary_to_integer.hrl").
-include_lib("exml/include/exml.hrl").
-include_lib("exml/include/exml_stream.hrl").

-define(b2l(B), erlang:binary_to_list(B)).
-define(i2l(I), erlang:integer_to_list(I)).
-define(io2b(IOList), erlang:iolist_to_binary(IOList)).

%%--------------------------------------------------------------------
%% Stream - related functions
%%--------------------------------------------------------------------

stream_start(Server, XMLNS) ->
    #xmlstreamstart{name = <<"stream:stream">>,
                    attrs = [{<<"to">>, Server},
                             {<<"version">>, <<"1.0">>},
                             {<<"xml:lang">>, <<"en">>},
                             {<<"xmlns">>, XMLNS},
                             {<<"xmlns:stream">>,
                              <<"http://etherx.jabber.org/streams">>}]}.

stream_end() ->
    #xmlstreamend{name = <<"stream:stream">>}.

ws_open(Server) ->
    #xmlel{name= <<"open">>, attrs = [{<<"xmlns">>, <<"urn:ietf:params:xml:ns:xmpp-framing">>},
                                      {<<"to">>, Server},
                                      {<<"version">>,<<"1.0">>}]}.

ws_close()->
    #xmlel{name= <<"close">>, attrs = [ {<<"xmlns">>, <<"urn:ietf:params:xml:ns:xmpp-framing">>} ]}.

starttls() ->
    #xmlel{name = <<"starttls">>,
           attrs = [{<<"xmlns">>, <<"urn:ietf:params:xml:ns:xmpp-tls">>}]}.

compress(Method) ->
    #xmlel{name = <<"compress">>,
           attrs = [{<<"xmlns">>, <<"http://jabber.org/protocol/compress">>}],
           children = [#xmlel{name = <<"method">>,
                              children = [#xmlcdata{content = Method}]}]}.

-spec iq(binary(), [exml:element()]) -> exml:element().
iq(Type, Body) ->
    #xmlel{name = <<"iq">>,
           attrs = [{<<"type">>, Type},
                    {<<"id">>, id()}],
           children = Body}.

iq(To, Type, Body) ->
    IQ = iq(Type, Body),
    IQ#xmlel{attrs = [{<<"to">>, To} | IQ#xmlel.attrs]}.

%% slightly naughty, this isn't a stanza but it will go inside an <iq/>
query_el(NS, Children) ->
    query_el(NS, [], Children).

query_el(NS, Attrs, Children) ->
    #xmlel{name = <<"query">>,
           attrs = [{<<"xmlns">>, NS} | Attrs],
           children = Children}.

%% http://xmpp.org/extensions/xep-0004.html
%% slightly naughty - this isn't a stanza but can be a child of various stanza types
x_data_form(Type, Children) ->
    #xmlel{name = <<"x">>,
           attrs = [{<<"xmlns">>,?NS_DATA_FORMS},
                    {<<"type">>, Type}],
           children = Children}.

-spec bind(binary()) -> exml:element().
bind(Resource) ->
    iq(<<"set">>,
       [#xmlel{name = <<"bind">>,
               attrs = [{<<"xmlns">>, <<"urn:ietf:params:xml:ns:xmpp-bind">>}],
               children = [#xmlel{name = <<"resource">>,
                                  children = [#xmlcdata{content = Resource}]}]}]).

-spec session() -> exml:element().
session() ->
    NS = <<"urn:ietf:params:xml:ns:xmpp-session">>,
    iq(<<"set">>, [#xmlel{name = <<"session">>,
                          attrs = [{<<"xmlns">>, NS}]}]).

to(Stanza, Recipient) when is_binary(Recipient) ->
    setattr(Stanza, <<"to">>, Recipient);
to(Stanza, Recipient) ->
    setattr(Stanza, <<"to">>, escalus_utils:get_jid(Recipient)).

from(Stanza, Recipient) when is_binary(Recipient) ->
    setattr(Stanza, <<"from">>, Recipient);
from(Stanza, Recipient) ->
    setattr(Stanza, <<"from">>, escalus_utils:get_jid(Recipient)).

set_id(Stanza, ID) ->
    setattr(Stanza, <<"id">>, ID).

setattr(Stanza, Key, Val) ->
    NewAttrs = lists:keystore(Key, 1, Stanza#xmlel.attrs, {Key, Val}),
    Stanza#xmlel{attrs = NewAttrs}.

tags(KVs) ->
    [#xmlel{name = K,
            children = [#xmlcdata{content = V}]} || {K, V} <- KVs].

presence(Type) ->
    presence(Type, []).

-spec presence(binary(), [exml:element()|exml:cdata()]) -> exml:element().
presence(<<"available">>, Children) ->
    #xmlel{name = <<"presence">>, children = Children};
presence(Type, Children) ->
    #xmlel{name = <<"presence">>,
           attrs = [{<<"type">>, bin(Type)}],
           children = Children}.

presence_direct(Recipient, Type) ->
    presence_direct(Recipient, Type, []).

presence_direct(#client{} = Recipient, Type, Body) ->
    %% FIXME: this clause is only for backwards compatibility,
    %% remove at some point
    BType = bin(Type),
    if
        BType == <<"subscribe">>;
        BType == <<"subscribed">>;
        BType == <<"unsubscribe">>;
        BType == <<"unsubscribed">> ->
            escalus_compat:complain("possibly bad use of "
                                    "presence_direct with full JID"),
            presence_direct(escalus_utils:get_short_jid(Recipient), BType, Body);
        true ->
            to(presence(Type, Body), Recipient)
    end;
presence_direct(Recipient, Type, Body) ->
    to(presence(Type, Body), Recipient).

presence_show(Show) ->
    presence(<<"available">>,
             [#xmlel{name = <<"show">>,
                     children = [#xmlcdata{content = Show}]}]).

error_element(Type, Condition) ->
    #xmlel{name = <<"error">>,
           attrs = [{<<"type">>, Type}],
           children = [#xmlel{name = Condition,
                              attrs = [{<<"xmlns">>, ?NS_STANZA_ERRORS}]}]}.

message(From, Recipient, Type, Msg) ->
    FromAttr = case From of
                   undefined -> [];
                   _ -> [{<<"from">>, From}]
               end,
    #xmlel{name = <<"message">>,
           attrs = FromAttr ++ [{<<"type">>, Type},
                                {<<"to">>, escalus_utils:get_jid(Recipient)}],
           children = [#xmlel{name = <<"body">>,
                              children = [#xmlcdata{content = Msg}]}]}.

chat_to(Recipient, Msg) ->
    message(undefined, Recipient, <<"chat">>, Msg).

chat(Sender, Recipient, Msg) ->
    message(Sender, Recipient, <<"chat">>, Msg).

chat_to_short_jid(Recipient, Msg) ->
    chat_to(escalus_utils:get_short_jid(Recipient), Msg).

chat_without_carbon_to(Recipient, Msg) ->
    Stanza = #xmlel{children = Children} = chat_to(Recipient, Msg),
    Stanza#xmlel{children = Children ++
                  [#xmlel{name = <<"private">>,
                          attrs = [{<<"xmlns">>, ?NS_CARBONS_2}]}]}.

receipt_req(#xmlel{ name = <<"message">>,
                    attrs = Attrs,
                    children = Children } = Msg) ->
    ReqStanza = receipt_req_elem(),
    Msg2 = case lists:keysearch(<<"id">>, 1, Attrs) of
        {value, _} ->
            Msg;
        _ ->
            Msg#xmlel{ attrs = [{<<"id">>, id()} | Attrs] }
    end,
    Msg2#xmlel{ children = [ReqStanza | Children] }.

receipt_conf(#xmlel{ attrs = Attrs, children = Children }) ->
    {value, {_, ID}} = lists:keysearch(<<"id">>, 1, Attrs),
    {value, {_, From}} = lists:keysearch(<<"from">>, 1, Attrs),
    Type = case lists:keyfind(<<"type">>, 1, Attrs) of
        false -> <<"chat">>;
        {_, Type0} -> Type0
    end,
    To = case lists:keyfind(<<"received">>, #xmlel.name, Children) of
        #xmlel{ name = <<"received">> } ->
            [Bare|_] = binary:split(From, <<"/">>),
            [_, Server] = binary:split(Bare, <<"@">>),
            Server;
        false ->
            case Type of
                <<"groupchat">> ->
                    [Bare|_] = binary:split(From, <<"/">>),
                    Bare;
                _ ->
                    From
            end
    end,
    #xmlel{ name = <<"message">>,
            attrs = [{<<"to">>, To}, {<<"id">>, id()}, {<<"type">>, Type}],
            children = [receipt_conf_elem(ID)]
          }.

receipt_req_elem() ->
    #xmlel{
        name = <<"request">>,
        attrs = [{<<"xmlns">>, ?NS_RECEIPTS}],
        children = []
        }.

receipt_conf_elem(ID) ->
    #xmlel{
        name = <<"received">>,
        attrs = [{<<"xmlns">>, ?NS_RECEIPTS}, {<<"id">>, ID}],
        children = []
        }.

groupchat_to(Recipient, Msg) ->
    message(undefined, Recipient, <<"groupchat">>, Msg).

get_registration_fields() ->
    iq(<<"get">>, [#xmlel{name = <<"query">>,
                          attrs = [{<<"xmlns">>, <<"jabber:iq:register">>}]}]).

register_account(Body) ->
    iq(<<"set">>, [#xmlel{name = <<"query">>,
                          attrs = [{<<"xmlns">>, <<"jabber:iq:register">>}],
                          children = Body}]).

remove_account() ->
    iq(<<"set">>, [#xmlel{name = <<"query">>,
                          attrs = [{<<"xmlns">>, <<"jabber:iq:register">>}],
                          children = [#xmlel{name = <<"remove">>}]}]).

iq_result(Request) ->
    iq_result(Request, []).

iq_result(Request, Payload) ->
    ToAttr = case exml_query:attr(Request, <<"from">>) of
                 undefined ->
                     [];
                 Jid ->
                     [{<<"to">>, Jid}]
             end,
    Id = exml_query:attr(Request, <<"id">>),
    Attrs = ToAttr ++ [{<<"id">>, Id}, {<<"type">>, <<"result">>}],
    #xmlel{name = <<"iq">>,
           attrs = Attrs,
           children = Payload}.

iq_get(NS, Payload) ->
    iq_with_type(<<"get">>, NS, Payload).

iq_set(NS, Payload) ->
    iq_with_type(<<"set">>, NS, Payload).

iq_set_nonquery(NS, Payload) ->
    %% Don't wrap <iq/> payload with <query/>
    iq_with_type(<<"set">>, NS, Payload, nonquery).

iq_with_type(Type, NS, Payload) ->
    iq(Type, [#xmlel{name = <<"query">>,
                     attrs = [{<<"xmlns">>, NS}],
                     children = Payload}]).

iq_with_type(Type, NS, Payload, nonquery) ->
    #xmlel{name = <<"iq">>,
           attrs = [{<<"xmlns">>, NS},
                    {<<"type">>, Type}],
           children = Payload}.

iq_with_type_id_from(Type, Id, From) ->
    #xmlel{name = <<"iq">>,
           attrs = [{<<"type">>, Type},
		    {<<"from">>, From},
                    {<<"id">>, Id}]
	  }.


roster_get() ->
    iq_get(?NS_ROSTER, []).

roster_get(Ver) ->
    #xmlel{children = [Query]} = Stanza = iq_get(?NS_ROSTER, []),
    NewQuery = Query#xmlel{attrs = [{<<"ver">>, Ver} | Query#xmlel.attrs]},
    Stanza#xmlel{children = [NewQuery]}.

roster_add_contacts(ItemSpecs) ->
    iq_set(?NS_ROSTER, lists:map(fun contact_item/1, ItemSpecs)).

%% FIXME: there is a legacy issue here. This function should
%% use get_jid function to let the caller make decision
%% whether to use bare or full jid.
contact_item({User, Groups, Nick}) ->
    #xmlel{name = <<"item">>,
           attrs = [%% XXX
                    {<<"jid">>, escalus_utils:get_short_jid(User)},
                    {<<"name">>, bin(Nick)}],
           children = [#xmlel{name = <<"group">>,
                              children = [#xmlcdata{content = bin(Group)}]}
                       || Group <- Groups]}.

roster_add_contact(User, Groups, Nick) ->
    roster_add_contacts([{User, Groups, Nick}]).

%% FIXME: see contact_item/1 comment
roster_remove_contact(User) ->
    iq_set(?NS_ROSTER,
           [#xmlel{name = <<"item">>,
                   attrs = [%% XXX
                            {<<"jid">>, escalus_utils:get_short_jid(User)},
                            {<<"subscription">>, <<"remove">>}]}]).

private_set(Element) ->
    iq_set(?NS_PRIVATE, [Element]).

private_get(NS, Name) ->
    Element = #xmlel{name = bin(Name),
                     attrs = [{<<"xmlns">>, bin(NS)}]},
    iq_get(?NS_PRIVATE, [Element]).

last_activity(User) ->
    to(iq_get(?NS_LAST_ACTIVITY, []), User).

privacy_get_all() ->
    iq_get(?NS_PRIVACY, []).

privacy_get_lists(ListNames) ->
    iq_get(?NS_PRIVACY, [#xmlel{name = <<"list">>,
                                attrs = [{<<"name">>, bin(Name)}]}
                         || Name <- ListNames]).

privacy_set_list(PrivacyList) ->
    iq_set(?NS_PRIVACY, [PrivacyList]).

privacy_activate(ListName) ->
    privacy_set(<<"active">>, [{<<"name">>, bin(ListName)}]).

privacy_deactivate()->
    privacy_set(<<"active">>, []).

privacy_set_default(ListName) ->
    privacy_set(<<"default">>, [{<<"name">>, bin(ListName)}]).

privacy_no_default()->
    privacy_set(<<"default">>, []).

privacy_set(What, Attrs) ->
    iq_set(?NS_PRIVACY, [#xmlel{name = What, attrs = Attrs}]).

%% Create empty list element with given name.
privacy_list(Name, Items) ->
    #xmlel{name = <<"list">>,
           attrs = [{<<"name">>, Name}],
           children = Items}.

privacy_list_item(Order, Action, Content) ->
    #xmlel{name = <<"item">>,
           attrs = [{<<"order">>, Order},
                    {<<"action">>, Action}],
           children = [#xmlel{name = C} || C <- Content]}.

privacy_list_item(Order, Action, Type, Value, Content) ->
    #xmlel{name = <<"item">>,
           attrs = [{<<"order">>, Order},
                    {<<"type">>, Type},
                    {<<"value">>, Value},
                    {<<"action">>, Action}],
           children = [#xmlel{name = C} || C <- Content]}.

privacy_list_jid_item(Order, Action, Who, Contents) ->
    privacy_list_item(Order, Action, <<"jid">>,
                      escalus_utils:get_jid(Who), Contents).

disco_info(JID) ->
    Query = query_el(?NS_DISCO_INFO, []),
    iq(JID, <<"get">>, [Query]).

disco_info(JID, Node) ->
    Query = query_el(?NS_DISCO_INFO, [{<<"node">>, Node}], []),
    iq(JID, <<"get">>, [Query]).

disco_items(JID) ->
    ItemsQuery = query_el(?NS_DISCO_ITEMS, []),
    iq(JID, <<"get">>, [ItemsQuery]).
disco_items(JID, Node) ->
    ItemsQuery = query_el(?NS_DISCO_ITEMS, [{<<"node">>, Node}], []),
    iq(JID, <<"get">>, [ItemsQuery]).

search_fields([]) ->
    [];
search_fields([null|Rest]) ->
    [#xmlel{name = <<"field">>} | search_fields(Rest)];
search_fields([{Key, Val}|Rest]) ->
    [#xmlel{name = <<"field">>,
            attrs = [{<<"var">>, Key}],
            children = [#xmlel{name = <<"value">>,
                               children = [{xmlcdata, Val}]}]}
     | search_fields(Rest)].

search_fields_iq(JID) ->
    iq(JID, <<"get">>, [
        query_el(?NS_SEARCH, [])]).

search_iq(JID, Fields) ->
    Form = x_data_form(<<"submit">>, Fields),
    Query = query_el(?NS_SEARCH, [Form]),
    iq(JID, <<"set">>, [Query]).

vcard_request() ->
    iq(<<"get">>, [vcard([])]).

vcard_request(JID) ->
    iq(JID, <<"get">>, [vcard([])]).

vcard_update(Fields) ->
    iq(<<"set">>, [vcard(Fields)]).

vcard_update(JID, Fields) ->
    iq(JID, <<"set">>, [vcard(Fields)]).

vcard([{_,_}|_] = Tuples) ->
    vcard(tuples_to_fields(Tuples));
vcard(Body) ->
    #xmlel{name = <<"vCard">>,
           attrs = [{<<"xmlns">>,<<"vcard-temp">>}],
           children = Body}.

cdata_field(Name, Value) ->
    #xmlel{name = Name,
           attrs = [],
           children = [{xmlcdata, Value}]}.

field(Name, Children) ->
    #xmlel{name = Name,
           attrs = [],
           children = Children}.

tuples_to_fields([]) ->
    [];
tuples_to_fields([{Name, Value}|Rest]) when is_binary(Value) ->
    [cdata_field(Name, Value) | tuples_to_fields(Rest)];
tuples_to_fields([{Name, Children}|Rest]) when is_list(Children) ->
    [field(Name, tuples_to_fields(Children))
        | tuples_to_fields(Rest)].

adhoc_request(Node) ->
    adhoc_request(Node, []).

adhoc_request(Node, Payload) ->
    iq(<<"set">>, [#xmlel{name = <<"command">>,
                          attrs = [{<<"xmlns">>, ?NS_ADHOC},
                                   {<<"node">>, Node},
                                   {<<"action">>, <<"execute">>}],
                          children = Payload}]).

ping_request(To) ->
    IQ = iq(<<"get">>, [#xmlel{name = <<"ping">>,
                               attrs = [{<<"xmlns">>, ?NS_PING}]
                              }]),
    to(IQ, To).


-spec service_discovery(binary()) -> #xmlel{}.
service_discovery(Server) ->
    escalus_stanza:setattr(escalus_stanza:iq_get(?NS_DISCO_ITEMS, []), <<"to">>,
                           Server).

-spec auth(binary()) -> #xmlel{}.
auth(Mechanism) ->
    auth(Mechanism, []).

-spec auth(binary(), [#xmlcdata{}]) -> #xmlel{}.
auth(Mechanism, Children) ->
    #xmlel{name = <<"auth">>,
           attrs = [{<<"xmlns">>, ?NS_SASL},
                    {<<"mechanism">>, Mechanism}],
           children = Children}.

auth_response() ->
    auth_response([]).

auth_response(Children) ->
    #xmlel{name = <<"response">>,
           attrs = [{<<"xmlns">>, ?NS_SASL}],
           children = Children}.

enable_sm() ->
    #xmlel{name = <<"enable">>,
           attrs = [{<<"xmlns">>, ?NS_STREAM_MGNT_3}]}.

enable_sm(Opts) ->
    #xmlel{name = <<"enable">>,
           attrs = [{<<"xmlns">>, ?NS_STREAM_MGNT_3}]
                    ++ [{<<"resume">>, <<"true">>}
                        || true == proplists:is_defined(resume, Opts)]}.

sm_request() ->
    #xmlel{name = <<"r">>,
           attrs = [{<<"xmlns">>, ?NS_STREAM_MGNT_3}]}.

sm_ack(H) ->
    #xmlel{name = <<"a">>,
           attrs = [{<<"xmlns">>, ?NS_STREAM_MGNT_3},
                    {<<"h">>, integer_to_binary(H)}]}.

resume(SMID, PrevH) ->
    #xmlel{name = <<"resume">>,
           attrs = [{<<"xmlns">>, ?NS_STREAM_MGNT_3},
                    {<<"previd">>, SMID},
                    {<<"h">>, integer_to_binary(PrevH)}]}.


%% XEP-0313 Mam
%%
%% @TODO: move the stanza constructors from
%% tests/mam_SUITE.erl into here.
-spec field_el(binary(), binary(), undefined | [binary()]) ->
    exml:element().
field_el(_Name, _Type, undefined) ->
    undefined;
field_el(Name, Type, Values) when is_list(Values) ->
    Fields = lists:map(fun (E) ->
                               #xmlel{name = <<"value">>,
                                      children = [#xmlcdata{content = E}]}
                       end, Values),
    #xmlel{name = <<"field">>,
           attrs = [{<<"type">>, Type},
                    {<<"var">>, Name}],
           children = Fields };
field_el(Name, Type, Value) ->
    field_el(Name, Type, [Value]).

-spec mam_archive_query(binary()) -> exml:element().
mam_archive_query(QueryId) ->
    mam_archive_query(QueryId, []).

mam_archive_query(QueryId, Children) ->
    DefChilds = defined(Children),

    %%  > 1 -> has not only FORM_TYPE
    ChildEl = case length(DefChilds) > 1 of
                  true ->
                      [#xmlel{name = <<"x">>,
                              attrs = [{<<"xmlns">>, <<"jabberd:x:data">>}],
                              children = DefChilds}];
                  false ->
                      %% no need to create form element
                      []
              end,
    escalus_stanza:iq(
      <<"set">>,
      [#xmlel{
          name = <<"query">>,
          attrs = [mam_ns_attr(), {<<"queryid">>, QueryId}],
          children = ChildEl}]).


-spec mam_lookup_messages_iq(binary(), binary(), binary(), binary()) ->
    exml:element().
mam_lookup_messages_iq(QueryId, Start, End, WithJID) ->
    Fields = [field_el(<<"FORM_TYPE">>, <<"hidden">>, ?NS_MAM),
              field_el(<<"start">>, <<"text-single">>, Start),
              field_el(<<"end">>, <<"text-single">>, End),
              field_el(<<"with">>, <<"jid-single">>, WithJID)
             ],
    mam_archive_query(QueryId, [Fields]).

%% Include an rsm id for a particular message.
-spec mam_lookup_messages_iq(binary(), binary(), binary(), binary(), term()) ->
    exml:element().
mam_lookup_messages_iq(QueryId, Start, End, WithJID, DirectionWMessageId) ->
    IQ = #xmlel{children=[Q]} = mam_lookup_messages_iq(QueryId, Start, End,
                                                       WithJID),
    RSM  = defined([fmapM(fun rsm_after_or_before/1, DirectionWMessageId)]),
    Other = Q#xmlel.children,
    Q2 = Q#xmlel{children = Other ++ RSM},
    IQ#xmlel{children=[Q2]}.

fmapM(_F, undefined) -> undefined;
fmapM(F, MaybeVal) -> F(MaybeVal).

defined(L) when is_list(L) -> [ El || El <- L, El /= undefined ].

start_elem(StartTime) ->
    #xmlel{name = <<"start">>, children = [#xmlcdata{content = StartTime}]}.

end_elem(EndTime) ->
    #xmlel{name = <<"end">>, children = [#xmlcdata{content = EndTime}]}.

with_elem(BWithJID) ->
    #xmlel{name = <<"with">>, children = [#xmlcdata{content = BWithJID}]}.

rsm_after_or_before({Direction, AbstractID, MaxCount}) ->
    #xmlel{name = <<"set">>,
           attrs = [{<<"xmlns">>, ?NS_RSM}],
           children = defined([max(MaxCount), direction_el(Direction, AbstractID) ])}.

direction_el('after', AbstractID) when is_binary(AbstractID) ->
    #xmlel{name = <<"after">>, children = [#xmlcdata{content = AbstractID}]};
direction_el('before', AbstractID) when is_binary(AbstractID) ->
    #xmlel{name = <<"before">>, children = [#xmlcdata{content = AbstractID}]};
direction_el(_, undefined) ->
    undefined.

max(N) when is_integer(N) ->
    #xmlel{name = <<"max">>,
           children = [#xmlcdata{content = integer_to_binary(N)}]};
max(_) ->
    undefined.

mam_ns_attr() -> {<<"xmlns">>,?NS_MAM}.


%% XEP-0280 Carbons
%%
carbons_enable() ->
    iq_set_nonquery(?NS_JABBER_CLIENT, [enable_carbons_el()]).

carbons_disable() ->
    iq_set_nonquery(?NS_JABBER_CLIENT, [disable_carbons_el()]).

disable_carbons_el() ->
    #xmlel{name = <<"disable">>,
           attrs = [{<<"xmlns">>, ?NS_CARBONS_2}]}.

enable_carbons_el() ->
    #xmlel{name = <<"enable">>,
           attrs = [{<<"xmlns">>, ?NS_CARBONS_2}]}.

%%--------------------------------------------------------------------
%% Stanzas from inline XML
%%--------------------------------------------------------------------

%% @doc An xml_snippet() is a textual representation of XML,
%% possibly with formatting parameters (places where to insert substitutions).
%% It may be a string() or a binary().
%% A parameterless snippet might look like:
%%
%%   <example_element/>
%%
%% Snippet with formatting parameters will look like:
%%
%%   <example_element some_attr="{{attr_value}}"/>
%%
%% Parameter names must be valid atoms, so if you want to use punctuation
%% use single quotes:
%%
%%   <example_element some_attr="{{'fancy:param-name'}}"/>
%%
%% If the argument you pass as the parameter value is an xmlterm()
%% then use triple brackets at the parameter expansion site.
%% Otherwise, the argument term will end up HTML-encoded
%% after expansion.
%%
%%   <example_element>
%%      {{{argument_will_be_xmlterm}}}
%%   </example_element>
%%
%% It's also possible to substitute whole attributes, not just their values:
%%
%%   <example_element {{myattr}}/>
%%
%% Refer to escalus_stanza_SUITE for usage examples.
-type xml_snippet() :: string() | binary().

-spec from_xml(Snippet) -> Term when
      Snippet :: xml_snippet(),
      Term :: exml:element().
from_xml(Snippet) ->
    from_template(Snippet, []).

-type context() :: [{atom(), binary() | list() | exml:element()}].

-spec from_template(Snippet, Ctx) -> Term when
      Snippet :: xml_snippet(),
      Ctx :: context(),
      Term :: exml:element().
from_template(Snippet, Ctx) ->
    xml_to_xmlterm(iolist_to_binary(render(Snippet, Ctx))).

%%--------------------------------------------------------------------
%% Helpers for stanzas from XML
%%--------------------------------------------------------------------

%% @doc An xml() is a well-formed XML document.
%% No multiple top-level elements are allowed.
-type xml() :: binary().

-spec xml_to_xmlterm(XML) -> Term when
      XML :: xml(),
      Term :: exml:element().
xml_to_xmlterm(XML) when is_binary(XML) ->
    {ok, Term} = exml:parse(XML),
    Term.

-spec render(Snippet, Ctx) -> Text when
      Snippet :: xml_snippet(),
      Ctx :: context(),
      Text :: string().
render(Snippet, Ctx) ->
    mustache:render(xml_snippet_to_string(Snippet),
                    validate_context(Ctx)).

xml_snippet_to_string(Snippet) when is_binary(Snippet) -> ?b2l(Snippet);
xml_snippet_to_string(Snippet) -> Snippet.

validate_context(Ctx) ->
    [ {Key, argument_to_string(Value)} || {Key, Value} <- Ctx ].

argument_to_string({Name, Value}) ->
    ?b2l(?io2b([Name, "='", exml:escape_attr(Value), "'"]));
argument_to_string(E = #xmlel{}) ->
    ?b2l(?io2b(exml:to_iolist(E)));
argument_to_string(E) when is_binary(E) -> ?b2l(E);
argument_to_string(E) when is_list(E) -> E;
argument_to_string(I) when is_integer(I) -> ?i2l(I);
argument_to_string(F) when is_float(F) -> io_lib:format("~.2f", [F]).

%%--------------------------------------------------------------------
%% Helpers
%%--------------------------------------------------------------------

-spec id() -> binary().
id() ->
    base16:encode(crypto:rand_bytes(16)).<|MERGE_RESOLUTION|>--- conflicted
+++ resolved
@@ -66,13 +66,9 @@
          auth_response/0,
          auth_response/1,
          query_el/2,
-<<<<<<< HEAD
          query_el/3,
-         x_data_form/2]).
-=======
          x_data_form/2,
          field_el/3]).
->>>>>>> a3c7378f
 
 -export([disco_info/1,
          disco_info/2,
